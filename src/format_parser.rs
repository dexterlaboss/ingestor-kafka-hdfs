use crate::entries_parser::parse_entries_from_value;
use {
    anyhow::{Context, Result},
    serde_json::Value,
    solana_block_decoder::block::encoded_block::EncodedConfirmedBlock,
    solana_transaction_status::EntrySummary,
};
<<<<<<< HEAD
use crate::entries_parser::parse_entries_from_value;
use crate::json_utils::from_value_with_path;
=======
>>>>>>> 09c90007

pub trait FormatParser: Send + Sync {
    /// Parse a single record (line) into `(block_id, EncodedConfirmedBlock, entries)` or `None` if invalid.
    fn parse_record(
        &self,
        record: &str,
    ) -> Result<Option<(u64, EncodedConfirmedBlock, Vec<EntrySummary>)>>;
}

pub struct NdJsonParser;

impl FormatParser for NdJsonParser {
    fn parse_record(
        &self,
        record: &str,
    ) -> Result<Option<(u64, EncodedConfirmedBlock, Vec<EntrySummary>)>> {
        let trimmed = record.trim();
        if trimmed.is_empty() {
            return Ok(None);
        }

        // We assume a "blockID" field exists in the JSON.
        let mut value: Value = serde_json::from_str(trimmed)
            .with_context(|| format!("Failed to parse JSON line: {}", trimmed))?;

        // Support JSON-RPC wrapper: { "jsonrpc": "2.0", "result": { ... }, "id": n }
        if let Some(result) = value.get("result") {
            value = result.clone();
        }

        // Preferred format: top-level block data with optional entries
        let block_id = if let Some(id) = value["blockID"].as_u64() {
            id
        } else if let Some(id_str) = value["blockID"].as_str() {
            id_str
                .parse::<u64>()
                .context("Failed to parse blockID string as u64")?
        } else {
            // Fallback format: nested { block: {...}, entries: {...} }
            if let Some(block_value) = value.get("block") {
                let block_id = block_value["blockID"]
                    .as_u64()
                    .context("Missing block.blockID in record")?;
                let entries = if let Some(entries_value) = value.get("entries") {
                    parse_entries_from_value(entries_value)?
                } else {
                    vec![]
                };
                let block: EncodedConfirmedBlock = from_value_with_path(block_value.clone(), "EncodedConfirmedBlock")
                    .context("Failed to parse EncodedConfirmedBlock from block field")?;
                return Ok(Some((block_id, block, entries)));
            } else {
                return Ok(None);
            }
        };

        // Extract optional entries then remove before parsing block
        let entries = if let Some(entries_value) = value.get("entries") {
            parse_entries_from_value(entries_value)?
        } else {
            vec![]
        };

        let block_value = if let Some(mut obj) = value.as_object().cloned() {
            let _ = obj.remove("entries");
            let _ = obj.remove("blockID");
            Value::Object(obj)
        } else {
            value.clone()
        };

<<<<<<< HEAD
        let block: EncodedConfirmedBlock = from_value_with_path(block_value, "EncodedConfirmedBlock")
            .context("Failed to parse EncodedConfirmedBlock")?;
=======
        let block: EncodedConfirmedBlock =
            serde_json::from_value(block_value).context("Failed to parse EncodedConfirmedBlock")?;
>>>>>>> 09c90007

        Ok(Some((block_id, block, entries)))
    }
}<|MERGE_RESOLUTION|>--- conflicted
+++ resolved
@@ -1,15 +1,11 @@
-use crate::entries_parser::parse_entries_from_value;
 use {
     anyhow::{Context, Result},
     serde_json::Value,
     solana_block_decoder::block::encoded_block::EncodedConfirmedBlock,
     solana_transaction_status::EntrySummary,
 };
-<<<<<<< HEAD
 use crate::entries_parser::parse_entries_from_value;
 use crate::json_utils::from_value_with_path;
-=======
->>>>>>> 09c90007
 
 pub trait FormatParser: Send + Sync {
     /// Parse a single record (line) into `(block_id, EncodedConfirmedBlock, entries)` or `None` if invalid.
@@ -81,13 +77,8 @@
             value.clone()
         };
 
-<<<<<<< HEAD
         let block: EncodedConfirmedBlock = from_value_with_path(block_value, "EncodedConfirmedBlock")
             .context("Failed to parse EncodedConfirmedBlock")?;
-=======
-        let block: EncodedConfirmedBlock =
-            serde_json::from_value(block_value).context("Failed to parse EncodedConfirmedBlock")?;
->>>>>>> 09c90007
 
         Ok(Some((block_id, block, entries)))
     }
