use {
    anyhow::{Context, Result},
    serde_json::Value,
    solana_hash::Hash,
    solana_transaction_status::EntrySummary,
};
use crate::json_utils::from_value_with_path;

#[derive(serde::Deserialize)]
struct JsonEntrySummary {
    #[serde(alias = "numHashes")]
    num_hashes: u64,
    #[serde(alias = "hash")]
    hash: String,
    #[serde(alias = "numTransactions")]
    num_transactions: u64,
    #[serde(alias = "startingTransactionIndex")]
    starting_transaction_index: usize,
}

pub fn parse_entries_from_value(v: &Value) -> Result<Vec<EntrySummary>> {
    if v.is_null() {
        return Ok(vec![]);
    }
    if let Some(arr) = v.as_array() {
<<<<<<< HEAD
        return arr
            .iter()
            .enumerate()
            .map(|(i, e)| {
                parse_entry_summary(e)
                    .with_context(|| format!("Invalid entries element at entries[{i}]"))
            })
            .collect();
=======
        return arr.iter().map(|e| parse_entry_summary(e)).collect();
>>>>>>> 09c90007
    }
    if let Some(obj) = v.as_object() {
        if let Some(inner) = obj.get("entries") {
            return parse_entries_from_value(inner);
        }
        return Ok(vec![parse_entry_summary(v)
            .with_context(|| "Invalid entries object at entries[0]")?]);
    }
    anyhow::bail!("entries must be an array or object");
}

pub fn parse_entry_summary(v: &Value) -> Result<EntrySummary> {
<<<<<<< HEAD
    let je: JsonEntrySummary = from_value_with_path(v.clone(), "EntrySummary")
        .with_context(|| "Invalid entry summary object")?;
=======
    let je: JsonEntrySummary =
        serde_json::from_value(v.clone()).with_context(|| "Invalid entry summary object")?;
>>>>>>> 09c90007
    let hash: Hash = je
        .hash
        .parse()
        .with_context(|| format!("Invalid entry hash: {}", je.hash))?;
    Ok(EntrySummary {
        num_hashes: je.num_hashes,
        hash,
        num_transactions: je.num_transactions,
        starting_transaction_index: je.starting_transaction_index,
    })
}<|MERGE_RESOLUTION|>--- conflicted
+++ resolved
@@ -23,7 +23,6 @@
         return Ok(vec![]);
     }
     if let Some(arr) = v.as_array() {
-<<<<<<< HEAD
         return arr
             .iter()
             .enumerate()
@@ -32,9 +31,6 @@
                     .with_context(|| format!("Invalid entries element at entries[{i}]"))
             })
             .collect();
-=======
-        return arr.iter().map(|e| parse_entry_summary(e)).collect();
->>>>>>> 09c90007
     }
     if let Some(obj) = v.as_object() {
         if let Some(inner) = obj.get("entries") {
@@ -47,13 +43,8 @@
 }
 
 pub fn parse_entry_summary(v: &Value) -> Result<EntrySummary> {
-<<<<<<< HEAD
     let je: JsonEntrySummary = from_value_with_path(v.clone(), "EntrySummary")
         .with_context(|| "Invalid entry summary object")?;
-=======
-    let je: JsonEntrySummary =
-        serde_json::from_value(v.clone()).with_context(|| "Invalid entry summary object")?;
->>>>>>> 09c90007
     let hash: Hash = je
         .hash
         .parse()
