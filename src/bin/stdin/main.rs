use {
    anyhow::{Context, Result},
    hdfs_native::Client,
    ingestor_kafka_hdfs::{
        block_processor::BlockProcessor,
        cli::{block_uploader_app, process_cache_arguments, process_uploader_arguments},
        config::Config,
        decompressor::{Decompressor, GzipDecompressor},
        file_processor::{FileProcessor, Processor},
        file_storage::HdfsStorage,
        format_parser::{FormatParser, NdJsonParser},
        ledger_storage::{LedgerStorage, LedgerStorageConfig},
        message_decoder::{JsonMessageDecoder, MessageDecoder},
    },
    log::info,
    std::sync::Arc,
    tokio::io::{AsyncBufReadExt, BufReader},
};

const SERVICE_VERSION: &str = env!("CARGO_PKG_VERSION");

#[tokio::main]
async fn main() -> Result<()> {
    let cli_app = block_uploader_app(SERVICE_VERSION);
    let matches = cli_app.get_matches();

    env_logger::init();
    info!(
        "Starting the Solana block ingestor (stdin) (Version: {})",
        SERVICE_VERSION
    );

    if matches.is_present("add_empty_tx_metadata_if_missing") {
        std::env::set_var("ADD_EMPTY_TX_METADATA_IF_MISSING", "1");
    }

    let uploader_config = process_uploader_arguments(&matches);
    let cache_config = process_cache_arguments(&matches);
    let validate_only = matches.is_present("validate_only");

    let config = Arc::new(Config::new());

    let decoder: std::sync::Arc<dyn MessageDecoder + Send + Sync> = std::sync::Arc::new(JsonMessageDecoder {});

    // Read NDJSON lines from stdin and either validate-only or process normally
    let reader = BufReader::new(tokio::io::stdin());
    let mut lines = reader.lines();

    if validate_only {
        while let Some(line) = lines.next_line().await? {
            let trimmed = line.trim();
            if trimmed.is_empty() {
                continue;
            }
            match decoder.decode(trimmed.as_bytes()).await {
                Ok(decoded) => {
                    match decoded {
                        ingestor_kafka_hdfs::message_decoder::DecodedPayload::Block(block_id, _) => {
                            eprintln!("Parsed block (no entries): blockID={}", block_id);
                        }
                        ingestor_kafka_hdfs::message_decoder::DecodedPayload::BlockWithEntries(block_id, _, _) => {
                            eprintln!("Parsed block with entries: blockID={}", block_id);
                        }
                        ingestor_kafka_hdfs::message_decoder::DecodedPayload::FilePath(path) => {
                            eprintln!("Parsed file path payload (unexpected in validate-only): {}", path);
                        }
                    }
                }
                Err(e) => {
                    eprintln!("Failed to decode input: {}", e);
                    for cause in e.chain().skip(1) {
                        eprintln!("  caused by: {}", cause);
                    }
                }
            }
        }
        return Ok(());
    }

    let hdfs_client = Client::new(&config.hdfs_url).context("Failed to create HDFS client")?;
    let file_storage = HdfsStorage::new(hdfs_client);

    let format_parser: Arc<dyn FormatParser + Send + Sync> = Arc::new(NdJsonParser {});
    let decompressor: Box<dyn Decompressor + Send + Sync> = Box::new(GzipDecompressor {});

    let ledger_storage_config = LedgerStorageConfig {
        address: config.hbase_address.clone(),
        namespace: config.namespace.clone(),
        uploader_config: uploader_config.clone(),
        cache_config: cache_config.clone(),
    };
    let ledger_storage = LedgerStorage::new_with_config(ledger_storage_config).await;

    let block_processor = BlockProcessor::new(ledger_storage.clone());
    let processor = FileProcessor::new(
        file_storage,
        format_parser.clone(),
        block_processor,
        decompressor,
    );
<<<<<<< HEAD
=======
    let decoder: std::sync::Arc<dyn MessageDecoder + Send + Sync> =
        std::sync::Arc::new(JsonMessageDecoder {});

    // Read NDJSON lines from stdin and feed through the same parser/processor pipeline
    let reader = BufReader::new(tokio::io::stdin());
    let mut lines = reader.lines();
>>>>>>> 09c90007

    while let Some(line) = lines.next_line().await? {
        let trimmed = line.trim();
        if trimmed.is_empty() {
            continue;
        }
        match decoder.decode(trimmed.as_bytes()).await {
            Ok(decoded) => {
                if let Err(e) = processor.process_decoded(decoded).await {
                    eprintln!("Error processing input: {:#?}", e);
                }
            }
            Err(e) => {
                eprintln!("Failed to decode input: {}", e);
                for cause in e.chain().skip(1) {
                    eprintln!("  caused by: {}", cause);
                }
            }
        }
    }

    Ok(())
}<|MERGE_RESOLUTION|>--- conflicted
+++ resolved
@@ -98,15 +98,6 @@
         block_processor,
         decompressor,
     );
-<<<<<<< HEAD
-=======
-    let decoder: std::sync::Arc<dyn MessageDecoder + Send + Sync> =
-        std::sync::Arc::new(JsonMessageDecoder {});
-
-    // Read NDJSON lines from stdin and feed through the same parser/processor pipeline
-    let reader = BufReader::new(tokio::io::stdin());
-    let mut lines = reader.lines();
->>>>>>> 09c90007
 
     while let Some(line) = lines.next_line().await? {
         let trimmed = line.trim();
